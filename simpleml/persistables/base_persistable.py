--- conflicted
+++ resolved
@@ -119,12 +119,7 @@
         self.version_description = version_description
 
         if has_external_files and save_patterns is None:
-<<<<<<< HEAD
-            LOGGER.warn('Persistable has external artifacts, but has not specified any save patterns. Defaulting to local `disk_pickled`')
-            save_patterns = defaultdict(['disk_pickled'])
-=======
             raise SimpleMLError('Persistable has external artifacts, but has not specified any save patterns.\nTry reinitializing persistable with `Persistable(save_patterns={artifact_name: [save_patterns]})`')
->>>>>>> ca1ded48
 
         # Special place for SimpleML internal params
         # Think of as the config to initialize objects
@@ -236,11 +231,7 @@
         '''
         if cls is None:
             # Look up in registry
-<<<<<<< HEAD
-            save_cls = self.SAVE_METHODS.get(save_pattern, None)
-=======
             save_cls = SAVE_METHOD_REGISTRY.get(save_pattern)
->>>>>>> ca1ded48
         else:
             LOGGER.info('Custom save class passed, skipping registry lookup')
             save_cls = cls
@@ -262,18 +253,10 @@
         Accessor method to lookup the artifact in the registry and return
         the corresponding data value
         '''
-<<<<<<< HEAD
-        if not hasattr(self, 'ARTIFACTS'):
-            raise SimpleMLError('Cannot retrieve artifacts before registering. Make sure to decorate class with @ExternalArtifactDecorators.register_artifact')
-        if artifact_name not in self.ARTIFACTS:
-            raise SimpleMLError(f'No registered artifact for {artifact_name}')
-        save_attribute = self.ARTIFACTS[artifact_name]['save']
-=======
         registered_attribute = f'_ARTIFACT_{artifact_name}'
         if not hasattr(self, registered_attribute):
             raise SimpleMLError('Cannot retrieve artifacts before registering. Make sure to decorate class with @ExternalArtifactDecorators.register_artifact')
         save_attribute = getattr(self, registered_attribute)['save']
->>>>>>> ca1ded48
         return getattr(self, save_attribute)
 
     def load(self, load_externals=True):
@@ -339,11 +322,7 @@
         '''
         if cls is None:
             # Look up in registry
-<<<<<<< HEAD
-            load_cls = self.LOAD_METHODS.get(save_pattern, None)
-=======
             load_cls = LOAD_METHOD_REGISTRY.get(save_pattern)
->>>>>>> ca1ded48
         else:
             LOGGER.info('Custom load class passed, skipping registry lookup')
             load_cls = cls
@@ -365,18 +344,10 @@
         '''
         Setter method to lookup the restore attribute and set to the passed object
         '''
-<<<<<<< HEAD
-        if not hasattr(self, 'ARTIFACTS'):
-            raise SimpleMLError('Cannot restore artifacts before registering. Make sure to decorate class with @ExternalArtifactDecorators.register_artifact')
-        if artifact_name not in self.ARTIFACTS:
-            raise SimpleMLError(f'No registered artifact for {artifact_name}')
-        restore_attribute = self.ARTIFACTS[artifact_name]['restore']
-=======
         registered_attribute = f'_ARTIFACT_{artifact_name}'
         if not hasattr(self, registered_attribute):
             raise SimpleMLError('Cannot restore artifacts before registering. Make sure to decorate class with @ExternalArtifactDecorators.register_artifact')
         restore_attribute = getattr(self, registered_attribute)['restore']
->>>>>>> ca1ded48
         setattr(self, restore_attribute, obj)
 
         # Make note that the artifact was loaded
