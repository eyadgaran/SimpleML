--- conflicted
+++ resolved
@@ -1,7 +1,7 @@
 ## Change Log
 
 ### TBD
-<<<<<<< HEAD
+- Added support to hasher for initialized objects
 - Adds support for arbitrary dataset splits and sections
 - Dataset hooks to validate dataframe setting
 - Pipelines no longer cache dataset splits and proxy directly to dataset on every call
@@ -9,13 +9,8 @@
 - Database utility to recalculate hashes for existing persistables
 
 *BREAKING CHANGES*
+- Hash for an uninitialized class changed from repr(cls) to "cls.__module_.cls.__name_"
 - Database migrations no longer recalculate hashes. That has to be done manually via a utility
-=======
-- Added support to hasher for initialized objects
-
-*Breaking Changes*
-- Hash for an uninitialized class changed from repr(cls) to "cls.__module_.cls.__name_"
->>>>>>> 4e6b1e66
 
 ### 0.10.0 (2021-07-09)
 - Dataset external file setter with validation hooks
